--- conflicted
+++ resolved
@@ -39,20 +39,12 @@
             self._stats[rate] = dict()
             for txpower in sta.txpowers:
                 self._stats[rate][txpower] = dict()
-<<<<<<< HEAD
                 attempts, successes, timestamp = sta.get_rate_stats(rate, txpower)
                 self._stats[rate][txpower]["hist_attempts"] = attempts
                 self._stats[rate][txpower]["hist_success"] = successes
                 self._stats[rate][txpower]["cur_attempts"] = attempts
                 self._stats[rate][txpower]["cur_success"] = successes
                 self._stats[rate][txpower]["timestamp"] = timestamp
-=======
-                self._stats[rate][txpower]["hist_attempts"] = sta_stats[rate][txpower]["attempts"]
-                self._stats[rate][txpower]["hist_success"] = sta_stats[rate][txpower]["success"]
-                self._stats[rate][txpower]["cur_attempts"] = sta_stats[rate][txpower]["attempts"]
-                self._stats[rate][txpower]["cur_success"] = sta_stats[rate][txpower]["success"]
-                self._stats[rate][txpower]["timestamp"] = sta_stats[rate][txpower]["timestamp"]
->>>>>>> cae290ce
                 if (
                     self._stats[rate][txpower]["cur_attempts"]
                     or self._stats[rate][txpower]["cur_success"]
@@ -89,17 +81,11 @@
 
     def update(self, sta: rateman.Station):
         self._last_updated["rates"] = list()
-
-<<<<<<< HEAD
+        
         for rate in sta.supported_rates:
             for txpower in sta.txpowers:
                 attempts, successes, timestamp = sta.get_rate_stats(rate, txpower)
                 if timestamp > self._stats[rate][txpower]["timestamp"]:
-=======
-        for rate in new_stats.keys():
-            for txpower in new_stats[rate].keys():
-                if new_stats[rate][txpower]["timestamp"] > self._stats[rate][txpower]["timestamp"]:
->>>>>>> cae290ce
                     self._stats[rate][txpower]["cur_success"] = (
                         successes - self._stats[rate][txpower]["hist_success"]
                     )
@@ -113,27 +99,13 @@
                         / self._stats[rate][txpower]["cur_attempts"]
                     )
 
-<<<<<<< HEAD
                     self._stats[rate][txpower]["hist_success"] = successes
                     self._stats[rate][txpower]["hist_attempts"] = attempts
-=======
-                    self._stats[rate][txpower]["hist_success"] = new_stats[rate][txpower]["success"]
-
-                    self._stats[rate][txpower]["hist_attempts"] = new_stats[rate][txpower][
-                        "attempts"
-                    ]
->>>>>>> cae290ce
-
                     self._stats[rate][txpower]["hist_success_prob"] = (
                         self._stats[rate][txpower]["hist_success"]
                         / self._stats[rate][txpower]["hist_attempts"]
                     )
-<<<<<<< HEAD
                     self._stats[rate][txpower]["timestamp"] = timestamp
-=======
-                    self._stats[rate][txpower]["timestamp"] = new_stats[rate][txpower]["timestamp"]
->>>>>>> cae290ce
-
                     self._last_updated["rates"].append((rate, txpower))
 
         self._last_updated["timestamp"] = sta.last_seen
@@ -176,11 +148,7 @@
         files such as rc_stats and rc_stats_csv.
 
         """
-<<<<<<< HEAD
         output_dir = os.path.join(
-=======
-        output_file_dir = os.path.join(
->>>>>>> cae290ce
             self._msmt_dir,
             "mmrrs_rate_statistics",
             self._ap_name,
@@ -188,11 +156,6 @@
             self._sta_name.replace(":", "-"),
         )
 
-<<<<<<< HEAD
         os.makedirs(output_dir, exist_ok=True)
         self._output_file_path = os.path.join(output_dir, "rate_stats.txt")
-=======
-        os.makedirs(output_file_dir, exist_ok=True)
-        self._output_file_path = os.path.join(output_file_dir, "rate_stats")
->>>>>>> cae290ce
         self._output_file = open(self._output_file_path, "w")