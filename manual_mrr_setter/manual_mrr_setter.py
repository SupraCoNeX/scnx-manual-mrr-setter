# -*- coding: UTF8 -*-
# Copyright SupraCoNeX
#     https://www.supraconex.org
#

"""SCNX Manual MRR Setter

This module contains the functions required to set the Multi-Rate-Retry (MRR)
chain for the transmission of frame based on the ORCA toolset. 
A controller device uses a `rateman.RateMan` object to annotate rates
and counts of the MRR via the Manual-MRR-Setter. Generally, resource control
algorithm derive statistics based on which resource control decisions are
performed. Direct setting the rates and counts without any analysis of
statistics is implied by the term 'manual' in the naming of this package.

**Rate Control Options**

Options for MRR chain setting are described within a dictionary. Default options,

.. code-block:: sh

	multi_rate_retry: 'random;1'
	update_interval_ns: 10_000_000

1. ``multi_rate_retry``
	Per MRR stage the rate and count options can be specific using this option.

	**rate options per MRR stage**
	  * ``lowest``: Select the lowest theoretical throughput rate supported by the station.
	  * ``fastest``: Select the highest theoretical throughput rate supported by the station.
	  * ``random``: Select a random rate out of the all rates supported by the station.
	  * ``round_robin``: Select a consecutive rate out of the all rates supported by the station in a
	  round robin manner.
	  * ``rate-idx``: Select a known fixed rate index that belongs to the set of rates supported by the station.
	  This index is required to be in the format defined by the ORCA < add link >

2. ``update_interval_ns``
	Update interval defines the time duration for which a give MRR setting use applied.
	This value is providing in nano seconds unit.


Examples
--------

1. options = ``{"multi_rate_retry":"lowest;1"}`` will set the MRR with the lowest supported rate with count 1.
Update interval used is 10e6 ns.
2. options = ``{"multi_rate_retry":"random,lowest;4,1"}`` will set a randomly chosen rate in the first MRR stage
and the lowest supported rate in the second, with counts 4 and 1 respectively. Update interval used is 10e6 ns.
3. options = ``{"multi_rate_retry":"round_robin, highest;5,2"}`` will set consecutive rates the first MRR stage
from the set of supported rated in a round-robin manner with count 5, while the second stage is set with the highest
supported rate with count 2. Update interval used is 10e6 ns.
4. options = ``{"update_interval_ns":50e6}`` will set a randomly chosen rate in the first MRR stage with count 1.
Update interval used is 50e6 ns.



"""

import asyncio
import time
import random
import copy
import logging
import rateman
from .rate_table import RateStatistics

__all__ = ["configure", "run"]


def _parse_mrr(mrr: str, control_type) -> (list, list):
    """Parse MRR options.

    User-defined MRR options are parsed to provide lists of rates and counts.

    Parameters
    ----------
    mrr: str
        Format `rate-idx-1, rate-idx-2, ..., rate-idx-max_mrr_stage; count-1, count-2, ..., count-max_mrr_stage`.
        Note: len(rates) == len(counts)

    control_type: str
        Type of control (e.g., "tpc")

    Returns
    -------
    rates: list
        Rate per MRR stage
    counts: list
        Maximum retry count per MRR stage

    """

    rate_part, count_part, *txpower_part = mrr.split(";")

    if control_type == "tpc":
        txpowers = txpower_part[0].split(",")
        if len(txpower_part) > 1:
            raise ValueError("Too many parts in MRR string for 'tpc' control_type")
    else:
        txpowers = []

    rates = rate_part.split(",")
    counts = [int(cnt, 16) for cnt in count_part.split(",")]

    if len(rates) != len(counts):
        raise ValueError("Rates and counts must have the same length")

    return rates, counts, txpowers


async def configure(sta: rateman.Station, **options: dict):
    """
    Configure station to perform manual MRR chain setting. <Actual configuration steps>

    Parameters
    ----------
    sta: rateman.Station
            Station object based on rateman abstraction.
    options: dict
            MRR chain setting options list in module description.

    Returns
    -------
    sta: rateman.Station
    airtimes: list
            Transmission airtimes in nanosecond for MCS data supported by station, sorted in ascending order.
    interval: int
            Update interval for setting a given MRR chain in nanosecond.
    (rates, counts): tuple
            Rate options and their corresponding counts to be used MRR chain setting.
    log: logging.Logger
            For logging MRR setting events.

    """

    airtimes = copy.deepcopy(sta.airtimes_ns)
    airtimes.sort()
    interval = options.get("update_interval_ns", 10_000_000)
    control_type = options.get("control_type", "rc")
    save_statistics = options.get("save_stats", False)

    rates, counts, txpowers = _parse_mrr(
        options.get("multi_rate_retry", "random;1"), control_type
    )
    log = sta.log

    await sta.set_manual_rc_mode(True)
    if control_type == "tpc":
        await sta.set_manual_tpc_mode(True)
    else:
        await sta.set_manual_tpc_mode(False)

    await sta.reset_kernel_rate_stats()
    sta.reset_rate_stats()

    if save_statistics:
        rate_table = RateStatistics(sta, options.get("data_dir", "."))
    else:
        rate_table = RateStatistics(sta)

    return (
        sta,
        control_type,
        airtimes,
        interval,
        (rates, counts, txpowers),
        log,
        rate_table,
    )


async def run(args):
<<<<<<< HEAD
	"""
	Run Manual MRR Setter.

	Parameters
	----------
	args: dict
		Returned from manual_mrr_setter.configure().

	Returns
	-------

	"""
	sta = args[0]
	airtimes = args[1]
	interval = args[2]
	rates, counts = args[3][0], args[3][1]
	log = args[4]
	idx = 0
	log.info(f"{sta.accesspoint.name}:{sta.radio}:{sta.mac_addr}: Start manual MRR setter")

	while True:
		mrr_rates = []
		for r in rates:
			match r:
				case "random":
					mrr_rates.append(random.choice(sta.supported_rates))
				case "slowest":
					mrr_rates.append(sta.supported_rates[0])
				case "fastest":
					mrr_rates.append(sta.supported_rates[-1])
				case "round_robin":
					mrr_rates.append(sta.supported_rates[idx])
					idx += 1
					if idx == len(sta.supported_rates):
						idx = 0
				case _:
					raise ValueError(f"unknown rate designation: {r}")

		first_airtime = sta.airtimes_ns[sta.supported_rates.index(mrr_rates[0])]
		weight = first_airtime / airtimes[0]

		log.debug(
			f"{sta.accesspoint.name}:{sta.radio}:{sta.mac_addr}: Setting {mrr_rates} "
			f"for {interval * weight * 1e-6:.3f} ms"
		)

		start_time = time.perf_counter_ns()
		await sta.set_rates(mrr_rates, counts)

		await asyncio.sleep(0.0001) # make sure to always yield at least once

		while time.perf_counter_ns() - start_time < interval * weight:
			await asyncio.sleep(0.0001)
=======
    """
    Run Manual MRR Setter.

    Parameters
    ----------
    args: dict
        Returned from manual_mrr_setter.configure().

    Returns
    -------

    """
    (
        sta,
        control_type,
        airtimes,
        interval,
        (rates, counts, txpowers),
        log,
        rate_table,
    ) = args
    supported_rates = sta.supported_rates
    supported_txpowers = sta.accesspoint.txpowers(sta.radio)
    idx_txpower = 0
    idx_rate = 0

    log.info(
        f"{sta.accesspoint.name}:{sta.radio}:{sta.mac_addr}: Start manual MRR setter"
    )

    while True:
        try:
            mrr_rates = []
            mrr_txpowers = []

            for mrr_stage, r in enumerate(rates):
                if r == "random":
                    mrr_rates.append(random.choice(supported_rates))
                elif r == "slowest":
                    mrr_rates.append(supported_rates[0])
                elif r == "fastest":
                    mrr_rates.append(supported_rates[-1])
                elif r in supported_rates:
                    mrr_rates.append(r)

                if control_type == "tpc":
                    if txpowers[mrr_stage] == "random":
                        mrr_txpowers.append(random.choice(supported_txpowers))
                    elif txpowers[mrr_stage] == "slowest":
                        mrr_txpowers.append(supported_txpowers[0])
                    elif txpowers[mrr_stage] == "highest":
                        mrr_txpowers.append(supported_txpowers[-1])
                    elif txpowers[mrr_stage] == "round_robin":
                        mrr_txpowers.append(supported_txpowers[idx_txpower])
                        idx_txpower = (idx_txpower + 1) % len(supported_txpowers)
                    elif float(txpowers[mrr_stage]) in supported_txpowers:
                        mrr_txpowers.append(float(txpowers[mrr_stage]))

                if r == "round_robin":
                    mrr_rates.append(supported_rates[idx_rate])
                    if control_type == "tpc":
                        if txpowers[mrr_stage] != "round_robin":
                            idx_rate = (idx_rate + 1) % len(supported_rates)
                        elif txpowers[mrr_stage] == "round_robin" and idx_txpower == 0:
                            idx_rate = (idx_rate + 1) % len(supported_rates)
                    else:
                        idx_rate = (idx_rate + 1) % len(supported_rates)

            first_airtime = sta.airtimes_ns[supported_rates.index(mrr_rates[0])]
            weight = first_airtime / airtimes[0]

            if control_type == "tpc":
                log.debug(
                    f"{sta.accesspoint.name}:{sta.radio}:{sta.mac_addr}: Setting rates {mrr_rates} with counts {counts} "
                    f"and txpowers {mrr_txpowers} "
                    f"for {interval * weight * 1e-6:.3f} ms."
                )
            else:
                log.debug(
                    f"{sta.accesspoint.name}:{sta.radio}:{sta.mac_addr}: Setting rates {mrr_rates} with counts {counts} "
                    f"for {interval*weight*1e-6:.3f} ms."
                )

            start_time = time.perf_counter_ns()

            if control_type == "tpc":
                await sta.set_rates_and_power(mrr_rates, counts, mrr_txpowers)
            else:
                await sta.set_rates(mrr_rates, counts)

            await asyncio.sleep(0)

            while time.perf_counter_ns() - start_time < interval * weight:
                await asyncio.sleep(0.001)

            rate_table.update(sta.last_seen, sta.stats)

        except asyncio.CancelledError:
            if rate_table.save_statistics:
                rate_table._output_file.close()
            break
>>>>>>> c1eda00b
<|MERGE_RESOLUTION|>--- conflicted
+++ resolved
@@ -170,61 +170,6 @@
 
 
 async def run(args):
-<<<<<<< HEAD
-	"""
-	Run Manual MRR Setter.
-
-	Parameters
-	----------
-	args: dict
-		Returned from manual_mrr_setter.configure().
-
-	Returns
-	-------
-
-	"""
-	sta = args[0]
-	airtimes = args[1]
-	interval = args[2]
-	rates, counts = args[3][0], args[3][1]
-	log = args[4]
-	idx = 0
-	log.info(f"{sta.accesspoint.name}:{sta.radio}:{sta.mac_addr}: Start manual MRR setter")
-
-	while True:
-		mrr_rates = []
-		for r in rates:
-			match r:
-				case "random":
-					mrr_rates.append(random.choice(sta.supported_rates))
-				case "slowest":
-					mrr_rates.append(sta.supported_rates[0])
-				case "fastest":
-					mrr_rates.append(sta.supported_rates[-1])
-				case "round_robin":
-					mrr_rates.append(sta.supported_rates[idx])
-					idx += 1
-					if idx == len(sta.supported_rates):
-						idx = 0
-				case _:
-					raise ValueError(f"unknown rate designation: {r}")
-
-		first_airtime = sta.airtimes_ns[sta.supported_rates.index(mrr_rates[0])]
-		weight = first_airtime / airtimes[0]
-
-		log.debug(
-			f"{sta.accesspoint.name}:{sta.radio}:{sta.mac_addr}: Setting {mrr_rates} "
-			f"for {interval * weight * 1e-6:.3f} ms"
-		)
-
-		start_time = time.perf_counter_ns()
-		await sta.set_rates(mrr_rates, counts)
-
-		await asyncio.sleep(0.0001) # make sure to always yield at least once
-
-		while time.perf_counter_ns() - start_time < interval * weight:
-			await asyncio.sleep(0.0001)
-=======
     """
     Run Manual MRR Setter.
 
@@ -325,5 +270,4 @@
         except asyncio.CancelledError:
             if rate_table.save_statistics:
                 rate_table._output_file.close()
-            break
->>>>>>> c1eda00b
+            break